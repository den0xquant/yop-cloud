--- conflicted
+++ resolved
@@ -46,13 +46,4 @@
             response = await call_next(request)
             return response
     else:
-<<<<<<< HEAD
-        return JSONResponse(content={"detail": "Not authenticated"}, status_code=status.HTTP_401_UNAUTHORIZED)
-=======
-        return Unauthorized
-
-
-@app.get("/")
-async def root():
-    return {"Hello": "World"}
->>>>>>> 93d1c498
+        return Unauthorized